orbs:
  node: circleci/node@7.1.0
version: 2.1

workflows:
  test-matrix:
    jobs:
      - node/test:
          name: 'node-22'
          pkg-manager: yarn
          executor:
            name: 'node/default'
            tag: 22.14.0
      - node/test:
<<<<<<< HEAD
          name: node-20
          version: 20.13.1
          pkg-manager: yarn
  
=======
          name: 'node-20'
          pkg-manager: yarn
          executor:
            name: 'node/default'
            tag: 20.19.0
>>>>>>> bfde40c9
<|MERGE_RESOLUTION|>--- conflicted
+++ resolved
@@ -12,15 +12,8 @@
             name: 'node/default'
             tag: 22.14.0
       - node/test:
-<<<<<<< HEAD
-          name: node-20
-          version: 20.13.1
-          pkg-manager: yarn
-  
-=======
           name: 'node-20'
           pkg-manager: yarn
           executor:
             name: 'node/default'
-            tag: 20.19.0
->>>>>>> bfde40c9
+            tag: 20.19.0