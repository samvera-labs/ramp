--- conflicted
+++ resolved
@@ -677,14 +677,9 @@
     (activeElement
       && (
         inputs.indexOf(activeElement.tagName.toLowerCase()) !== -1
-<<<<<<< HEAD
-        || (activeElement.role === "tab" && (pressedKey === 37 || pressedKey === 39))
-        || skipActionOnFocus
-=======
         || (activeElement.role === 'tab' && (pressedKey === 37 || pressedKey === 39))
         || (activeElement.role === 'switch' && (pressedKey === 13 || pressedKey === 32))
-        || skipActionWithButtonFocus
->>>>>>> 06e04487
+        || skipActionOnFocus
       )
       && !focusedWithinPlayer)
     || isCombKeyPress || canvasIsEmpty
