import React from 'react';
import PropTypes from 'prop-types';
import videojs from 'video.js';
import throttle from 'lodash/throttle';
import 'videojs-markers-plugin/dist/videojs-markers-plugin';
import 'videojs-markers-plugin/dist/videojs.markers.plugin.css';

require('@silvermine/videojs-quality-selector')(videojs);
import '@silvermine/videojs-quality-selector/dist/css/quality-selector.css';

import { usePlayerDispatch, usePlayerState } from '../../../context/player-context';
import { useManifestState, useManifestDispatch } from '../../../context/manifest-context';
import {
  CANVAS_MESSAGE_TIMEOUT, checkSrcRange,
  getMediaFragment, HOTKEY_ACTION_OUTPUT, playerHotKeys
} from '@Services/utility-helpers';
import {
  IS_ANDROID, IS_IOS, IS_IPAD, IS_MOBILE,
  IS_SAFARI, IS_TOUCH_ONLY
} from '@Services/browser';
import { useLocalStorage } from '@Services/local-storage';
import { SectionButtonIcon } from '@Services/svg-icons';
import './VideoJSPlayer.scss';
import './videojs-theme.scss';

/** VideoJS custom components */
import VideoJSProgress from './components/js/VideoJSProgress';
import VideoJSCurrentTime from './components/js/VideoJSCurrentTime';
import VideoJSFileDownload from './components/js/VideoJSFileDownload';
import VideoJSNextButton from './components/js/VideoJSNextButton';
import VideoJSPreviousButton from './components/js/VideoJSPreviousButton';
import VideoJSTitleLink from './components/js/VideoJSTitleLink';
import VideoJSTrackScrubber from './components/js/VideoJSTrackScrubber';
// import vjsYo from './vjsYo';

function VideoJSPlayer({
  isVideo,
  hasMultipleCanvases,
  isPlaylist,
  trackScrubberRef,
  scrubberTooltipRef,
  tracks,
  placeholderText,
  renderingFiles,
  enableFileDownload,
  loadPrevOrNext,
  lastCanvasIndex,
  enableTitleLink,
  videoJSLangMap,
  options,
}) {
  const playerState = usePlayerState();
  const playerDispatch = usePlayerDispatch();
  const manifestState = useManifestState();
  const manifestDispatch = useManifestDispatch();

  const {
    canvasDuration,
    canvasIndex,
    canvasLink,
    currentNavItem,
    hasMultiItems,
    srcIndex,
    targets,
    autoAdvance,
    playlist,
    structures,
    canvasSegments,
    hasStructure,
    canvasIsEmpty,
  } = manifestState;
  const {
    isClicked,
    isEnded,
    isPlaying,
    player,
    searchMarkers,
    currentTime,
  } = playerState;

  const [cIndex, _setCIndex] = React.useState(canvasIndex);
  const [isReady, _setIsReady] = React.useState(false);
  const [activeId, _setActiveId] = React.useState('');
  const [startVolume, setStartVolume] = useLocalStorage('startVolume', 1);
  const [startQuality, setStartQuality] = useLocalStorage('startQuality', null);
  const [startMuted, setStartMuted] = useLocalStorage('startMuted', false);
  const [startCaptioned, setStartCaptioned] = useLocalStorage('startCaptioned', true);
  const [fragmentMarker, setFragmentMarker] = React.useState(null);
  const [messageTime, setMessageTime] = React.useState(CANVAS_MESSAGE_TIMEOUT / 1000);

  const videoJSRef = React.useRef(null);
  const playerRef = React.useRef(null);

  const autoAdvanceRef = React.useRef();
  autoAdvanceRef.current = autoAdvance;

  const srcIndexRef = React.useRef();
  srcIndexRef.current = srcIndex;

  let activeIdRef = React.useRef();
  activeIdRef.current = activeId;
  const setActiveId = (id) => {
    _setActiveId(id);
    activeIdRef.current = id;
  };

  let currentTimeRef = React.useRef();
  currentTimeRef.current = currentTime;

  let isReadyRef = React.useRef();
  isReadyRef.current = isReady;
  const setIsReady = (r) => {
    _setIsReady(r);
    isReadyRef.current = r;
  };

  let currentNavItemRef = React.useRef();
  currentNavItemRef.current = currentNavItem;

  let canvasIsEmptyRef = React.useRef();
  canvasIsEmptyRef.current = canvasIsEmpty;

  let canvasDurationRef = React.useRef();
  canvasDurationRef.current = canvasDuration;

  let canvasLinkRef = React.useRef();
  canvasLinkRef.current = canvasLink;

  let isPlayingRef = React.useRef();
  isPlayingRef.current = isPlaying;

  let isEndedRef = React.useRef();
  isEndedRef.current = isEnded;

  let cIndexRef = React.useRef();
  cIndexRef.current = canvasIndex;
  const setCIndex = (i) => {
    _setCIndex(i);
    cIndexRef.current = i;
  };

  let captionsOnRef = React.useRef();
  let activeTrackRef = React.useRef();

  let canvasSegmentsRef = React.useRef();
  canvasSegmentsRef.current = canvasSegments;

  let structuresRef = React.useRef();
  structuresRef.current = structures;

  let messageIntervalRef = React.useRef(null);

  // Dispose Video.js instance when VideoJSPlayer component is removed
  React.useEffect(() => {
    return () => {
      if (playerRef.current != null) {
        playerRef.current.dispose();
        document.removeEventListener('keydown', playerHotKeys);
        setIsReady(false);
      }
    };
  }, []);

  /**
   * Initialize Video.js when for the first page load or update
   * src and other properties of the existing Video.js instance
   * on Canvas change
   */
  React.useEffect(() => {
    setCIndex(canvasIndex);

    // Set selected quality from localStorage in Video.js options
    setSelectedQuality(options.sources);

    // Video.js player is only initialized on initial page load
    if (!playerRef.current && options.sources?.length > 0) {
      videojs.addLanguage(options.language, JSON.parse(videoJSLangMap));

      buildTracksHTML();

      // Turn Video.js logging off and handle errors in this code, to avoid
      // cluttering the console when loading inaccessible items.
      videojs.log.level('off');

      const player = playerRef.current = videojs(videoJSRef.current, options, () => {
        playerInitSetup(playerRef.current);
      });

      /* Another way to add a component to the controlBar */
      // player.getChild('controlBar').addChild('vjsYo', {});

      playerDispatch({
        player: player,
        type: 'updatePlayer',
      });

      // Update player status in state only when pause is initiate by the user
      player.controlBar.getChild('PlayToggle').on('pointerdown', () => {
        handlePause();
      });
      player.on('pointerdown', (e) => {
        const elementTag = e.target.nodeName.toLowerCase();
        if (elementTag == 'video') {
          handlePause();
        }
      });
    } else if (playerRef.current && options.sources?.length > 0) {
      // Update the existing Video.js player on consecutive Canvas changes
      const player = playerRef.current;

      // Reset markers
      if (activeIdRef.current) player.markers?.removeAll();
      setActiveId(null);

      // Block player while metadata is loaded when canvas is not empty
      if (!canvasIsEmptyRef.current) {
        player.addClass('vjs-disabled');

        setIsReady(false);
        updatePlayer(player);
        playerLoadedMetadata(player);

        playerDispatch({
          player: player,
          type: 'updatePlayer',
        });
      } else {
        // Mark as ready to for inaccessible canvas (empty)
        setIsReady(true);
      }
    }
  }, [options.sources, videoJSRef]);

  React.useEffect(() => {
    // Clear existing interval for inaccessible message display
    clearDisplayTimeInterval();

    if (playerRef.current) {
      // Show/hide control bar for valid/inaccessible items respectively
      if (canvasIsEmptyRef.current) {
        // Set the player's aspect ratio to video
        playerRef.current.audioOnlyMode(false);
        playerRef.current.canvasIsEmpty = true;
        playerRef.current.aspectRatio('16:9');
        playerRef.current.controlBar.addClass('vjs-hidden');
        playerRef.current.removeClass('vjs-disabled');
        playerRef.current.pause();
        /**
         * Update the activeId to update the active item in the structured navigation.
         * For playable items this is updated in the timeupdate handler.
         */
        setActiveId(currentNavItemRef.current?.id);
      } else {
        // Reveal control bar; needed when loading a Canvas after an inaccessible item
        playerRef.current.controlBar.removeClass('vjs-hidden');
      }
    }

    // Start interval for inaccessible message display
    if (canvasIsEmptyRef.current && !messageIntervalRef.current) {
      setMessageTime(CANVAS_MESSAGE_TIMEOUT / 1000);
      createDisplayTimeInterval();
    }
  }, [cIndexRef.current, canvasIsEmptyRef.current, currentNavItemRef.current]);

  /**
   * Clear/create display timer interval when auto-advance is turned
   * off/on respectively
   */
  React.useEffect(() => {
    if (!autoAdvance) {
      clearDisplayTimeInterval();
    } else if (autoAdvance && !messageIntervalRef.current && canvasIsEmpty) {
      setMessageTime(CANVAS_MESSAGE_TIMEOUT / 1000);
      createDisplayTimeInterval();
    }
  }, [autoAdvance]);

  // update markers in player
  React.useEffect(() => {
    if (playerRef.current && playerRef.current.markers && isReadyRef.current) {
      // markers plugin not yet initialized
      if (typeof playerRef.current.markers === 'function') {
        playerRef.current.markers({
          markerTip: {
            display: false, // true,
            text: marker => marker.text
          },
          markerStyle: {},
          markers: [],
        });
      }

      let playlistMarkers = [];
      if (playlist?.markers?.length) {
        const canvasMarkers = playlist.markers.filter((m) => m.canvasIndex === canvasIndex)[0].canvasMarkers;
        playlistMarkers = canvasMarkers.map((m) => ({
          time: parseFloat(m.time),
          text: m.value,
          class: 'ramp--track-marker--playlist'
        }));
      }

      playerRef.current.markers?.removeAll();
      playerRef.current.markers.add([
        ...(fragmentMarker ? [fragmentMarker] : []),
        ...searchMarkers,
        ...playlistMarkers,
      ]);
    }
  }, [
    fragmentMarker,
    searchMarkers,
    canvasDuration,
    canvasIndex,
    playerRef.current,
    isReadyRef.current
  ]);

  /**
   * Build track HTML for Video.js player on initial page load
   */
  const buildTracksHTML = () => {
    if (tracks?.length > 0 && videoJSRef.current) {
      tracks.map((t) => {
        let trackEl = document.createElement('track');
        trackEl.setAttribute('key', t.key);
        trackEl.setAttribute('src', t.src);
        trackEl.setAttribute('kind', t.kind);
        trackEl.setAttribute('label', t.label);
        trackEl.setAttribute('srclang', t.srclang);
        videoJSRef.current.appendChild(trackEl);
      });
    }
  };

  const updatePlayer = (player) => {
    player.duration(canvasDurationRef.current);
    player.src(options.sources);
    player.poster(options.poster);
    player.canvasIndex = cIndexRef.current;
    player.canvasIsEmpty = canvasIsEmptyRef.current;
    player.srcIndex = srcIndex;
    player.targets = targets;
    if (enableTitleLink) { player.canvasLink = canvasLinkRef.current; }

    // Update textTracks in the player
    var oldTracks = player.remoteTextTracks();
    var i = oldTracks.length;
    while (i--) {
      player.removeRemoteTextTrack(oldTracks[i]);
    }
    if (tracks?.length > 0 && isVideo) {
      tracks.forEach(function (track) {
        player.addRemoteTextTrack(track, false);
      });
    }

    /*
      Update player control bar for;
       - track scrubber button
       - appearance of the player: big play button and aspect ratio of the player 
        based on media type
       - volume panel based on media type
       - file download menu
    */
    if (player.getChild('controlBar') != null && !canvasIsEmpty) {
      const controlBar = player.getChild('controlBar');
      // Index of the full-screen toggle in the player's control bar
      const fullscreenIndex = controlBar.children()
        .findIndex((c) => c.name_ == 'FullscreenToggle');
      /*
        Track-scrubber button: remove if the Manifest is not a playlist manifest
        or the current Canvas doesn't have structure items. Or add back in if it's
        not present otherwise.
       */
      if (!(hasStructure || playlist.isPlaylist)) {
        controlBar.removeChild('videoJSTrackScrubber');
      } else if (!controlBar.getChild('videoJSTrackScrubber')) {
        // Add track-scrubber button after duration display if it is not available
        controlBar.addChild(
          'videoJSTrackScrubber',
          { trackScrubberRef, timeToolRef: scrubberTooltipRef }
        );
      }

      if (tracks?.length > 0 && isVideo && !controlBar.getChild('subsCapsButton')) {
        const captionIndex = IS_MOBILE
          ? controlBar.children().findIndex((c) => c.name_ == 'MuteToggle')
          : controlBar.children().findIndex((c) => c.name_ == 'VolumePanel');
        let subsCapBtn = controlBar.addChild(
          'subsCapsButton', {}, captionIndex + 1
        );
        // Add CSS to mark captions-on
        subsCapBtn.children_[0].addClass('captions-on');
      }

      /*
        Change player's appearance when switching between audio and video canvases.
        For audio: player height is reduced and big play button is removed
        For video: player aspect ratio is set to 16:9 and has the centered big play button
      */
      if (!isVideo) {
        player.audioOnlyMode(true);
        player.addClass('vjs-audio');
        player.height(player.controlBar.height());
        player.removeChild('bigPlayButton');
      } else {
        player.audioOnlyMode(false);
        player.removeClass('vjs-audio');
        player.aspectRatio('16:9');
        player.addChild('bigPlayButton');
      }

      /*
        Re-add volumePanel/muteToggle icon: ensures the correct order of controls
        on player reload.
        On mobile device browsers, the volume panel is replaced by muteToggle
        for both audio and video.
      */
      if (!IS_MOBILE) {
        controlBar.removeChild('VolumePanel');
        controlBar.addChild('VolumePanel');
        /* 
          Trigger ready event to reset the volume slider in the refreshed 
          volume panel. This is needed on player reload, since volume slider 
          is set on either 'ready' or 'volumechange' events.
        */
        player.trigger('volumechange');
      } else {
        controlBar.removeChild('MuteToggle');
        controlBar.addChild('MuteToggle');
      }

      if (enableFileDownload) {
        const fileDownloadIndex = controlBar.children()
          .findIndex((c) => c.name_ == 'VideoJSFileDownload') || fullscreenIndex + 1;
        controlBar.removeChild('videoJSFileDownload');

        if (renderingFiles?.length > 0) {
          const fileOptions = {
            title: 'Download Files',
            controlText: 'Alternate resource download',
            files: renderingFiles
          };
          controlBar.addChild('videoJSFileDownload', { ...fileOptions },
            fileDownloadIndex
          );
        }
      }
    }
  };

  /**
   * Setup on loadedmetadata event is broken out of initial setup function,
   * since this needs to be called when reloading the player on Canvas change
   * @param {Object} player Video.js player instance
   */
  const playerLoadedMetadata = (player) => {
    player.one('loadedmetadata', () => {
      console.log('Player loadedmetadata');

      player.duration(canvasDurationRef.current);

      isEndedRef.current ? player.currentTime(0) : player.currentTime(currentTimeRef.current);

      if (isEndedRef.current || isPlayingRef.current) {
        /*
          iOS devices lockdown the ability for unmuted audio and video media to autoplay.
          They accomplish this by capturing any programmatic play events and returning
          a rejected Promise. In certain versions of iOS, this rejected promise would
          cause a runtime error within Ramp. This error would cause the error boundary
          handling to trigger, forcing a user to reload the player/page. By silently 
          catching the rejected Promise we are able to provide a more seamless user
          experience, where the user can manually play the media or change to a different
          section.
         */
        var promise = player.play();

        if (promise !== undefined) {
          promise.then(_ => {
            // Autoplay
          }).catch(error => {
            // Prevent error from triggering error boundary
          });
        }
      }

      if (isVideo) { setUpCaptions(player); }

      /*
        Set playable duration within the given media file and alternate start time as
        player properties. These values are read by track-scrubber component to build
        and update the track-scrubber progress and time in the UI.
      */
      const mediaRange = getMediaFragment(player.src(), canvasDurationRef.current);
      if (mediaRange != undefined) {
        player.playableDuration = mediaRange.end - mediaRange.start;
        player.altStart = mediaRange.start;
      } else {
        player.playableDuration = canvasDurationRef.current;
        player.altStart = targets[srcIndex].altStart;
      }

      player.canvasIndex = cIndexRef.current;

      setIsReady(true);

      /**
       * Update currentNavItem on loadedmetadata event in Safari, as it doesn't 
       * trigger the 'timeupdate' event intermittently on load.
       */
      if (IS_SAFARI) {
        handleTimeUpdate();
      }

      /**
       * When either player/browser tab is muted Safari and Chrome in iOS doesn't seem to 
       * load enough data related to audio-only media for the Video.js instance to play 
       * on page load.
       * Since, it is not possible to detect muted tabs in JS the condition avoids
       * checking for muted state altogether.
       * Without this, Safari will not reach player.readyState() = 4, the state
       * which indicates the player that enough data is available on the media
       * for playback.
       */
      if (!isVideo && (IS_SAFARI || IS_IOS) && player.readyState() != 4) {
        player.load();
      }

      // Reveal player if not revealed on 'progress' event, allowing user to 
      // interact with the player since enough data is available for playback
      if (player.hasClass('vjs-disabled')) { player.removeClass('vjs-disabled'); }
    });
  };

  /**
   * Setup player with player-related information parsed from the IIIF
   * Manifest Canvas. This gets called on both initial page load and each
   * Canvas switch to setup and update player respectively.
   * @param {Object} player current player instance from Video.js
   */
  const playerInitSetup = (player) => {
    player.on('ready', function () {
      console.log('Player ready');

      // Add this class in mobile/tablet devices to always show the control bar,
      // since the inactivityTimeout is flaky in some browsers
      if (IS_MOBILE || IS_IPAD) {
        player.controlBar.addClass('vjs-mobile-visible');
      }

      player.muted(startMuted);
      player.volume(startVolume);
<<<<<<< HEAD
=======
      player.srcIndex = srcIndex;
      player.canvasIndex = cIndexRef.current;
>>>>>>> ecf237d9
      player.duration(canvasDurationRef.current);
      player.srcIndex = srcIndex;
      player.targets = targets;

      if (enableTitleLink) { player.canvasLink = canvasLinkRef.current; }
      // Need to set this once experimentalSvgIcons option in Video.js options was enabled
      player.getChild('controlBar').qualitySelector.setIcon('cog');
    });

    playerLoadedMetadata(player);

    player.on('progress', () => {
      // Reveal player if not revealed on 'loadedmetadata' event, allowing user to 
      // interact with the player since enough data is available for playback
      if (player.hasClass('vjs-disabled')) { player.removeClass('vjs-disabled'); }
    });
    player.on('canplay', () => {
      // Reset isEnded flag
      playerDispatch({ isEnded: false, type: 'setIsEnded' });
    });
    player.on('play', () => {
      playerDispatch({ isPlaying: true, type: 'setPlayingStatus' });
    });
    player.on('timeupdate', () => {
      handleTimeUpdate();
    });
    player.on('ended', () => {
      /**
       * Checking against isReadyRef stops from delayed events being executed
       * when transitioning from a Canvas to the next.
       * Checking against isPlayingRef.current to distinguish whether this event
       * triggered intentionally, because Video.js seem to trigger this event when
       * switching to a media file with a shorter duration in Safari browsers.
       */
      setTimeout(() => {
        if (isReadyRef.current && isPlayingRef.current) {
          playerDispatch({ isEnded: true, type: 'setIsEnded' });
          player.pause();
          if (!canvasIsEmptyRef.current) handleEnded();
        }
      }, 100);
    });
    player.on('volumechange', () => {
      setStartMuted(player.muted());
      setStartVolume(player.volume());
    });
    player.on('qualityRequested', (e, quality) => {
      setStartQuality(quality.label);
    });
    // Use error event listener for inaccessible item display
    player.on('error', (e) => {
      const error = player.error();
      let errorMessage = 'Something went wrong. Please try again later or contact support for help.';
      // Handle different error codes
      switch (error.code) {
        case 1:
          console.error('MEDIA_ERR_ABORTED: The fetching process for the media resource was aborted by the user agent\
             at the user’s request.');
          break;
        case 2:
          errorMessage = 'The media could not be loaded due to a network error. Please try again later.';
          console.error('MEDIA_ERR_NETWORK: A network error caused the user agent to stop fetching the media resource,\
             after the resource was established to be usable.');
          break;
        case 3:
          errorMessage = 'Media is corrupt or has features not supported by the browser. \
          Please try a different media or contact support for help.';
          console.error('MEDIA_ERR_DECODE: An error occurred while decoding the media resource, after\
             the resource was established to be usable.');
          break;
        case 4:
          errorMessage = 'Media could not be loaded.  Network error or media format is not supported.';
          console.error('MEDIA_ERR_SRC_NOT_SUPPORTED: The media resource indicated by the src attribute was not suitable.');
          break;
        default:
          console.error('An unknown error occurred.');
          break;
      }
      // Show dismissable error display modal from Video.js
      var errorDisplay = player.getChild('ErrorDisplay');
      if (errorDisplay) {
        errorDisplay.contentEl().innerText = errorMessage;
        errorDisplay.removeClass('vjs-hidden');
        player.removeClass('vjs-error');
        player.removeClass('vjs-disabled');
      }
      e.stopPropagation();
    });
    /*
      This event handler helps to execute hotkeys functions related to 'keydown' events
      before any user interactions with the player or when focused on other non-input 
      elements on the page
    */
    document.addEventListener('keydown', (event) => {
      const result = playerHotKeys(event, player, canvasIsEmptyRef.current);
      // Update player status in global state
      switch (result) {
        case HOTKEY_ACTION_OUTPUT.pause:
          handlePause();
          break;
        // Handle other cases as needed for each action
        default:
          break;
      }
    });
  };

  /**
   * Setup captions for the player based on context
   * @param {Object} player Video.js player instance
   */
  const setUpCaptions = (player) => {
    let textTracks = player.textTracks();
    /* 
      Filter the text track Video.js adds with an empty label and language 
      when nativeTextTracks are enabled for iPhones and iPads.
      Related links, Video.js => https://github.com/videojs/video.js/issues/2808 and
      in Apple => https://developer.apple.com/library/archive/qa/qa1801/_index.html
    */
    if (IS_MOBILE && !IS_ANDROID) {
      textTracks.on('addtrack', () => {
        for (let i = 0; i < textTracks.length; i++) {
          if (textTracks[i].language === '' && textTracks[i].label === '') {
            player.textTracks().removeTrack(textTracks[i]);
          }
          /**
           * This enables the caption in the native iOS player first playback.
           * Only enable caption when captions are turned on.
           * First caption is already turned on in the code block below, so read it
           * from activeTrackRef
           */
          if (startCaptioned && activeTrackRef.current) {
            textTracks.tracks_.filter(t =>
              t.label === activeTrackRef.current.label
              && t.language === activeTrackRef.current.language)[0].mode = 'showing';
          }

        }
      });
    }

    // Turn first caption/subtitle ON and turn captions ON indicator via CSS on first load
    if (textTracks.tracks_?.length > 0) {
      let firstSubCap = null;
      // Flag to identify first valid caption for resource
      let onFirstCap = false;
      // Disable all text tracks to avoid multiple selections and pick the first one as default
      for (let i = 0; i < textTracks.tracks_.length; i++) {
        let t = textTracks.tracks_[i];
        if ((t.kind === 'subtitles' || t.kind === 'captions') && (t.language != '' && t.label != '')) {
          t.mode = 'disabled';
          if (!onFirstCap) firstSubCap = t;
          onFirstCap = true;
        }
      }

      // Enable the first caption when captions are enabled in the session
      if (firstSubCap && startCaptioned) {
        firstSubCap.mode = 'showing';
        activeTrackRef.current = firstSubCap;
        handleCaptionChange(true);
      }
    }

    // Add/remove CSS to indicate captions/subtitles is turned on
    textTracks.on('change', () => {
      let trackModes = [];
      for (let i = 0; i < textTracks.tracks_.length; i++) {
        const { mode, label, kind } = textTracks[i];
        trackModes.push(textTracks[i].mode);
        if (mode === 'showing' && label != ''
          && (kind === 'subtitles' || kind === 'captions')) {
          activeTrackRef.current = textTracks[i];
        }
      }
      const subsOn = trackModes.includes('showing') ? true : false;
      handleCaptionChange(subsOn);
      setStartCaptioned(subsOn);
    });
  };

  /**
   * Setting the current time of the player when using structure navigation
   */
  React.useEffect(() => {
    if (playerRef.current !== null && isReadyRef.current) {
      playerRef.current.currentTime(currentTimeRef.current, playerDispatch({ type: 'resetClick' }));
    }
  }, [isClicked, isReady]);

  const setSelectedQuality = (sources) => {
    //iterate through sources and find source that matches startQuality and source currently marked selected
    //if found set selected attribute on matching source then remove from currently marked one
    const originalQuality = sources?.find((source) => source.selected == true);
    const selectedQuality = sources?.find((source) => source.label == startQuality);
    if (selectedQuality) {
      originalQuality.selected = false;
      selectedQuality.selected = true;
    }
  };

  /**
   * Add CSS class to icon to indicate captions are on/off in player control bar
   * @param {Boolean} subsOn flag to indicate captions are on/off
   */
  const handleCaptionChange = (subsOn) => {
    let player = playerRef.current;
    /**
     * When subsCapsButton is not setup on Video.js initialization step, and is 
     * later added in updatePlayer() function player.controlBar.getChild() method
     * needs to be used to access it.
     */
    const subsCapsBtn = player.controlBar.getChild('subsCapsButton');
    /* 
      For audio instances Video.js is setup to not to build the CC button 
      in Ramp's player control bar.
    */
    if (subsCapsBtn == undefined || !subsCapsBtn || !subsCapsBtn?.children_) {
      return;
    }
    if (subsOn) {
      subsCapsBtn.children_[0].addClass('captions-on');
      captionsOnRef.current = true;
    } else {
      subsCapsBtn.children_[0].removeClass('captions-on');
      captionsOnRef.current = false;
    }
  };

  /**
   * Handle the 'ended' event fired by the player when a section comes to
   * an end. If there are sections ahead move onto the next canvas and
   * change the player and the state accordingly.
   * Throttle helps to cancel the delayed function call triggered by ended event and
   * load the correct item into the player, when the user clicks on a different item 
   * (not the next item in list) when the current item is coming to its end.
   */
  const handleEnded = React.useMemo(() => throttle(() => {
    const isLastCanvas = cIndexRef.current === lastCanvasIndex;
    /**
     * Do nothing if Canvas is not multi-sourced AND autoAdvance is turned off 
     * OR current Canvas is the last Canvas in the Manifest
     */
    if ((!autoAdvanceRef.current || isLastCanvas) && !hasMultiItems) {
      return;
    } else {
      // Remove all the existing structure related markers in the player
      if (playerRef.current && playerRef.current.markers) {
        playerRef.current.pause();
        setFragmentMarker(null);
        playerRef.current.markers.removeAll();
      }
      if (hasMultiItems) {
        // When there are multiple sources in a single canvas
        // advance to next source
        if (srcIndex + 1 < targets.length) {
          manifestDispatch({ srcIndex: srcIndex + 1, type: 'setSrcIndex' });
          playerDispatch({ currentTime: 0, type: 'setCurrentTime' });
          playerRef.current.play();
        } else {
          return;
        }
      } else if (structuresRef.current?.length > 0) {
        const nextItem = structuresRef.current[cIndexRef.current + 1];

        if (nextItem) {
          manifestDispatch({
            canvasIndex: cIndexRef.current + 1,
            type: 'switchCanvas',
          });

          // Reset startTime and currentTime to zero
          playerDispatch({ startTime: 0, type: 'setTimeFragment' });
          playerDispatch({ currentTime: 0, type: 'setCurrentTime' });

          // Get first timespan in the next canvas
          let firstTimespanInNextCanvas = canvasSegmentsRef.current.filter(
            (t) => t.canvasIndex === nextItem.canvasIndex && t.itemIndex === 1
          );
          // If the nextItem doesn't have an ID (a Canvas media fragment) pick the first timespan
          // in the next Canvas
          let nextFirstItem = nextItem.id != undefined ? nextItem : firstTimespanInNextCanvas[0];

          let start = 0;
          if (nextFirstItem != undefined && nextFirstItem.id != undefined) {
            start = getMediaFragment(nextFirstItem.id, canvasDurationRef.current).start;
          }

          // If there's a timespan item at the start of the next canvas
          // mark it as the currentNavItem. Otherwise empty out the currentNavItem.
          if (start === 0) {
            manifestDispatch({
              item: nextFirstItem,
              type: 'switchItem',
            });
          } else if (nextFirstItem.isEmpty) {
            // Switch the currentNavItem and clear isEnded flag
            manifestDispatch({
              item: nextFirstItem,
              type: 'switchItem',
            });
            playerRef.current.currentTime(start);
            // Only play if the next item is not an inaccessible item
            if (!nextItem.isEmpty) playerRef.current.play();
          }
        }
      }
    }
  }), [cIndexRef.current]);

  /**
   * Handle the 'timeUpdate' event emitted by VideoJS player.
   * The current time of the playhead used to show structure in the player's
   * time rail as the playhead arrives at a start time of an existing structure
   * item. When the current time is inside an item, that time fragment is highlighted
   * in the player's time rail.
   * Using throttle helps for smooth updates by cancelling and cleaning up intermediate
   * delayed function calls.
   */
  const handleTimeUpdate = React.useMemo(() => throttle(() => {
    const player = playerRef.current;
    if (player !== null && isReadyRef.current) {
      let playerTime = player.currentTime() ?? currentTimeRef.current;

      if (hasMultiItems && srcIndexRef.current > 0) {
        playerTime = playerTime + targets[srcIndexRef.current].altStart;
      }
      const activeSegment = getActiveSegment(playerTime);
      // the active segment has changed
      if (activeIdRef.current !== activeSegment?.id) {
        if (activeSegment === null) {
          /**
           * Clear currentNavItem and other related state variables to update the tracker
           * in structure navigation and highlights within the player.
           */
          manifestDispatch({ item: null, type: 'switchItem' });
          setActiveId(null);
          setFragmentMarker(null);
        } else {
          // Set the active segment in state
          manifestDispatch({ item: activeSegment, type: 'switchItem' });
          setActiveId(activeSegment.id);

          if (!isPlaylist && player.markers) {
            const { start, end } = getMediaFragment(activeSegment.id, activeSegment.canvasDuration);
            playerDispatch({
              endTime: end,
              startTime: start,
              type: 'setTimeFragment',
            });
            if (start !== end) {
              // don't let marker extend past the end of the canvas
              let markerEnd = end > activeSegment.canvasDuration ? activeSegment.canvasDuration : end;
              setFragmentMarker({
                time: start,
                duration: markerEnd - start,
                text: start,
                class: 'ramp--track-marker--fragment'
              });
            } else { // to prevent zero duration fragments I suppose
              setFragmentMarker(null);
            }
          } else if (fragmentMarker !== null) {
            setFragmentMarker(null);
          }
        }
      }
    };
  }, 10), []);

  /**
   * Update global state only when a user pause the player by using the
   * player interface or keyboard shortcuts
   */
  const handlePause = () => {
    if (isPlayingRef.current) {
      playerDispatch({ isPlaying: false, type: 'setPlayingStatus' });
    }
  };

  /**
   * Toggle play/pause on video touch for mobile browsers
   * @param {Object} e onTouchEnd event
   */
  const mobilePlayToggle = (e) => {
    if (e.changedTouches[0].clientX == touchX && e.changedTouches[0].clientY == touchY) {
      if (player.paused()) {
        player.play();
      } else {
        player.pause();
      }
    }
  };

  /**
   * Save coordinates of touch start for comparison to touch end to prevent play/pause
   * when user is scrolling.
   * @param {Object} e onTouchStart event
   */
  let touchX = null;
  let touchY = null;
  const saveTouchStartCoords = (e) => {
    touchX = e.touches[0].clientX;
    touchY = e.touches[0].clientY;
  };

  /**
   * Get the segment, which encapsulates the current time of the playhead,
   * from a list of media fragments in the current canvas.
   * @param {Number} time playhead's current time
   */
  const getActiveSegment = (time) => {
    // Adjust time for multi-item canvases
    let currentTime = time;
    if (hasMultiItems) {
      currentTime = currentTime + targets[srcIndex].altStart;
    }

    if (playlist.isPlaylist) {
      // For playlists timespans and canvasIdex are mapped one-to-one
      return canvasSegmentsRef.current[cIndexRef.current];
    } else {
      // Find the relevant media segment from the structure
      for (let segment of canvasSegmentsRef.current) {
        const { id, isCanvas, canvasIndex } = segment;
        if (canvasIndex == cIndexRef.current + 1) {
          // Canvases without structure has the Canvas information
          // in Canvas-level item as a navigable link
          if (isCanvas) {
            return segment;
          }
          const segmentRange = getMediaFragment(id, canvasDuration);
          const isInRange = checkSrcRange(segmentRange, canvasDuration);
          const isInSegment =
            currentTime >= segmentRange.start && currentTime < segmentRange.end;
          if (isInSegment && isInRange) {
            return segment;
          }
        }
      }
      return null;
    }
  };

  /**
   * Create an interval to run every second to update display for the timer
   * for inaccessible canvas message display. Using useCallback to cache the
   * function as this doesn't need to change with component re-renders
   */
  const createDisplayTimeInterval = React.useCallback(() => {
    if (!autoAdvanceRef.current) return;
    const createTime = new Date().getTime();
    messageIntervalRef.current = setInterval(() => {
      let now = new Date().getTime();
      let timeRemaining = (CANVAS_MESSAGE_TIMEOUT - (now - createTime)) / 1000;
      if (timeRemaining > 0) {
        setMessageTime(Math.ceil(timeRemaining));
      } else {
        clearDisplayTimeInterval();
      }
    }, 1000);
  }, []);

  /**
   * Cleanup interval created for timer display for inaccessible message
   */
  const clearDisplayTimeInterval = React.useCallback(() => {
    clearInterval(messageIntervalRef.current);
    messageIntervalRef.current = null;
  });

  return (
    <div>
      <div data-vjs-player data-canvasindex={cIndexRef.current}>
        {canvasIsEmptyRef.current && (
          <div data-testid="inaccessible-message-display"
            // These styles needs to be inline for the poster to display within the Video boundaries
            style={{
              position: !playerRef.current ? 'relative' : 'absolute',
              top: 0,
              left: 0,
              right: 0,
              bottom: 0,
              display: 'flex',
              flexDirection: 'column',
              justifyContent: 'center',
              alignItems: 'center',
              fontSize: 'medium',
              color: '#fff',
              backgroundColor: 'black',
              zIndex: 101,
              aspectRatio: !playerRef.current ? '16/9' : '',
              textAlign: 'center',
            }}>
            <p className="ramp--media-player_inaccessible-message-content" data-testid="inaccessible-message-content"
              dangerouslySetInnerHTML={{ __html: placeholderText }}>
            </p>
            <div className="ramp--media-player_inaccessible-message-buttons">
              {canvasIndex >= 1 &&
                <button aria-label="Go back to previous item"
                  onClick={() => loadPrevOrNext(canvasIndex - 1, true)}
                  data-testid="inaccessible-previous-button">
                  <SectionButtonIcon flip={true} /> Previous
                </button>
              }
              {canvasIndex != lastCanvasIndex &&
                <button aria-label="Go to next item"
                  onClick={() => loadPrevOrNext(canvasIndex + 1, true)}
                  data-testid="inaccessible-next-button">
                  Next <SectionButtonIcon />
                </button>
              }
            </div>
            {canvasIndex != lastCanvasIndex &&
              <p data-testid="inaccessible-message-timer"
                className={`ramp--media-player_inaccessible-message-timer ${autoAdvanceRef.current ? '' : 'hidden'}`}>
                {`Next item in ${messageTime} second${messageTime === 1 ? '' : 's'}`}
              </p>}
          </div>
        )}
        <video
          data-testid={`videojs-${isVideo ? 'video' : 'audio'}-element`}
          data-canvasindex={cIndexRef.current}
          ref={videoJSRef}
          className={`video-js vjs-big-play-centered vjs-theme-ramp vjs-disabled ${IS_ANDROID ? 'is-mobile' : ''}`}
          onTouchStart={saveTouchStartCoords}
          onTouchEnd={mobilePlayToggle}
          style={{ display: `${canvasIsEmptyRef.current ? 'none' : ''}` }}
        >
        </video>
      </div>
      {(hasStructure || playlist.isPlaylist) &&
        (<div className="vjs-track-scrubber-container hidden" ref={trackScrubberRef} id="track_scrubber">
          <p className="vjs-time track-currenttime" role="presentation"></p>
          <span type="range" aria-label="Track scrubber" role="slider" tabIndex={0}
            className="vjs-track-scrubber" style={{ width: '100%' }}>
            {!IS_TOUCH_ONLY && (
              <span className="tooltiptext" ref={scrubberTooltipRef} aria-hidden={true} role="presentation"></span>)
            }
          </span>
          <p className="vjs-time track-duration" role="presentation"></p>
        </div>)
      }
    </div >
  );
}

VideoJSPlayer.propTypes = {
  isVideo: PropTypes.bool,
  hasMultipleCanvases: PropTypes.bool,
  isPlaylist: PropTypes.bool,
  trackScrubberRef: PropTypes.object,
  scrubberTooltipRef: PropTypes.object,
  tracks: PropTypes.array,
  placeholderText: PropTypes.string,
  renderingFiles: PropTypes.array,
  enableFileDownload: PropTypes.bool,
  cancelAutoAdvance: PropTypes.func,
  loadPrevOrNext: PropTypes.func,
  lastCanvasIndex: PropTypes.number,
  videoJSOptions: PropTypes.object,
};

export default VideoJSPlayer;<|MERGE_RESOLUTION|>--- conflicted
+++ resolved
@@ -552,11 +552,7 @@
 
       player.muted(startMuted);
       player.volume(startVolume);
-<<<<<<< HEAD
-=======
-      player.srcIndex = srcIndex;
       player.canvasIndex = cIndexRef.current;
->>>>>>> ecf237d9
       player.duration(canvasDurationRef.current);
       player.srcIndex = srcIndex;
       player.targets = targets;
