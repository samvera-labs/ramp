import React, { memo, useCallback, useEffect, useMemo, useRef, useState } from 'react';
import cx from 'classnames';
import PropTypes from 'prop-types';
import throttle from 'lodash/throttle';
import { TRANSCRIPT_TYPES, TRANSCRIPT_CUE_TYPES } from '@Services/transcript-parser';
import TranscriptMenu from './TranscriptMenu/TranscriptMenu';
import {
  useFilteredTranscripts,
  useFocusedMatch,
  useSearchOpts,
  useSearchCounts
} from '@Services/search';
import { useTranscripts } from '@Services/ramp-hooks';
import { autoScroll, screenReaderFriendlyTime, timeToHHmmss } from '@Services/utility-helpers';
import Spinner from '@Components/Spinner';
import './Transcript.scss';

const buildSpeakerText = (item, isDocx = false) => {
  let text = isDocx ? item.textDisplayed : item.text;
  if (item.match) {
    text = item.match;
  }
  if (item.speaker) {
    return `<u>${item.speaker}:</u> ${text}`;
  } else {
    return text;
  }
};

const TranscriptLine = memo(({
  item,
  goToItem,
  isActive,
  isFirstItem,
  focusedMatchId,
  setFocusedMatchId,
  autoScrollEnabled,
  showNotes,
  transcriptContainerRef,
  focusedMatchIndex,
}) => {
  const itemRef = useRef(null);
  const isFocused = item.id === focusedMatchId;
  const wasFocusedRef = useRef(isFocused);
  const wasActiveRef = useRef(isActive);
  // React ref to store previous focusedMatchIndex
  const prevFocusedIndexRef = useRef(-1);
  // React ref to store previous focusedMatchId
  const prevFocusedIdRef = useRef(-1);
  // React ref to iterate through multiple hits within a focused cue
  const activeRelativeCountRef = useRef(0);

  useEffect(() => {
    let doScroll = false;
    const prevFocused = prevFocusedIdRef.current;
    if (isActive && !wasActiveRef.current) {
      if (autoScrollEnabled) {
        wasActiveRef.current = true;
        doScroll = true;
      }
    } else {
      wasActiveRef.current = false;
    }
    if (isFocused && !wasFocusedRef.current) {
      wasFocusedRef.current = true;
      doScroll = true;
    } else {
      wasFocusedRef.current = false;
    }
    if (doScroll && itemRef.current) {
      autoScroll(itemRef.current, transcriptContainerRef, true);
    }

    // Update relative count and match id refs within the component when navigating results
    if (prevFocused < focusedMatchId || prevFocused < 0 || !prevFocused) {
      activeRelativeCountRef.current = -1;
    } else {
      activeRelativeCountRef.current = item.matchCount;
    }
    prevFocusedIdRef.current = focusedMatchId;
  }, [autoScrollEnabled, isActive, isFocused, itemRef.current]);

  /**
   * Add a border highlight to the current focused search hit when using search
   * result navigation, when there are multiple hits within a focused cue
   */
  useEffect(() => {
    if (itemRef.current && isFocused) {
      // Find all highlights within the focused cue
      const highlights = itemRef.current.querySelectorAll('.ramp--transcript_highlight');
      // Clean classList from previous navigations
      highlights.forEach(h => h.classList.remove('current-hit'));

      // Read previously focused match index
      const prevFocusedIndex = prevFocusedIndexRef.current;
      // Adjust the relative focus index within the focused cue
      activeRelativeCountRef.current = focusedMatchIndex > prevFocusedIndex
        ? activeRelativeCountRef.current + 1
        : activeRelativeCountRef.current <= 0 ? 0 : activeRelativeCountRef.current - 1;

      // If exists add a border to the current focused hit within the cue
      if (activeRelativeCountRef.current > -1) {
        const currentHighlight = highlights[activeRelativeCountRef.current];
        if (currentHighlight != undefined) {
          currentHighlight.classList.add('current-hit');
          autoScroll(currentHighlight, transcriptContainerRef, true);
        }
      }
      // Update the ref for focused match index in the component
      prevFocusedIndexRef.current = focusedMatchIndex;
    }
  }, [focusedMatchIndex]);

  const onClick = (e) => {
    e.preventDefault();
    e.stopPropagation();
    if (item.match && focusedMatchId !== item.id) {
      setFocusedMatchId(item.id);
    } else if (focusedMatchId !== null && item.tag === TRANSCRIPT_CUE_TYPES.timedCue) {
      autoScroll(itemRef.current, transcriptContainerRef, true);
    }
    goToItem(item);
  };

  /**
   * Seek the player to the start time of the focused cue, and mark it as active
   * when using Enter/Space keys to select the focused cue
   * @param {Event} e keyboard event
   * @returns 
   */
  const handleKeyDown = (e) => {
<<<<<<< HEAD
    if (e.key === 'Enter' || e.key === ' ') {
=======
    if (e.keyCode == 13 || e.keyCode == 32) {
>>>>>>> efbc0bb3
      onClick(e);
    } else {
      return;
    }
  };

  const cueText = useMemo(() => {
    return buildSpeakerText(item, item.tag === TRANSCRIPT_CUE_TYPES.nonTimedLine);
  }, [item?.tag]);

  /** Build text portion of the transcript cue element */
  const cueTextElement = useMemo(() => {
    switch (item.tag) {
      case TRANSCRIPT_CUE_TYPES.note:
        return showNotes ? <span dangerouslySetInnerHTML={{ __html: cueText }} /> : null;
      case TRANSCRIPT_CUE_TYPES.timedCue:
        return <span className="ramp--transcript_text" data-testid="transcript_text" dangerouslySetInnerHTML={{ __html: cueText }} />;
      case TRANSCRIPT_CUE_TYPES.nonTimedLine:
        return <p className="ramp--transcript_untimed_item" dangerouslySetInnerHTML={{ __html: cueText }} />;
      default:
        return null;
    }
  }, [cueText, showNotes]);

  const testId = useMemo(() => {
    switch (item.tag) {
      case TRANSCRIPT_CUE_TYPES.note:
        return showNotes ? 'transcript_text' : null;
      case TRANSCRIPT_CUE_TYPES.timedCue:
        return 'transcript_item';
      case TRANSCRIPT_CUE_TYPES.nonTimedLine:
        return 'transcript_untimed_text';
      default:
        return null;
    }
  }, [item.tag, showNotes]);

  if (!item.tag) return null;

  return (
    <span
      role="radio"
      tabIndex={isFirstItem ? 0 : -1}
      aria-checked={isActive}
      ref={itemRef}
      onClick={onClick}
      onKeyDown={handleKeyDown}
      className={cx(
        'ramp--transcript_item',
        isActive && 'active',
        isFocused && 'focused'
      )}
      data-testid={testId}
      aria-label={`${screenReaderFriendlyTime(item.begin)}, ${cueText}`}
    >
      {item.tag === TRANSCRIPT_CUE_TYPES.timedCue && typeof item.begin === 'number' && (
        <span className="ramp--transcript_time" data-testid="transcript_time">
          [{timeToHHmmss(item.begin, true)}]
        </span>
      )}
      {cueTextElement}
    </span>
  );
});

const TranscriptList = memo(({
  seekPlayer,
  currentTime,
  searchResults,
  focusedMatchId,
  transcriptInfo,
  setFocusedMatchId,
  autoScrollEnabled,
  showNotes,
  transcriptContainerRef,
  focusedMatchIndex,
}) => {
  const [manuallyActivatedItemId, setManuallyActivatedItem] = useState(null);
  const goToItem = useCallback((item) => {
    if (typeof item.begin === 'number') {
      seekPlayer(item.begin);
      setManuallyActivatedItem(null);
    } else {
      setManuallyActivatedItem(item.id);
    }
  }, [seekPlayer]);

  const testId = Object.keys(TRANSCRIPT_TYPES)
    .find(key => TRANSCRIPT_TYPES[key] === transcriptInfo.tType);

  // Ref for container of transcript cue elements
  const transcriptListRef = useRef(null);

  /**
   * Get the first item's id for setting up roving tabIndex for 
   * each cue in TranscriptLine component
   */
  const firstItemId = useMemo(() => {
    if (searchResults?.ids?.length > 0) {
      return searchResults.ids[0];
    }
  }, [searchResults]);

  // Index of the focused cue in the transcript list
  const currentIndex = useRef(0);
  const setCurrentIndex = (i) => currentIndex.current = i;

  /**
   * Handle keyboard accessibility within the transcript component using
   * roving tabindex strategy.
   * To start off all the transcript cue elements' tabIndex is set to -1,
   * except for the first cue, which is set to 0.
   * Then detect 'ArrowDown' and 'ArrowUp' key events to move focus down and
   * up respectively through the cues list.
   * @param {Event} e keyboard event
   */
  const handleKeyDown = (e) => {
    const cues = transcriptListRef.current.children;
    if (cues?.length > 0) {
      let nextIndex = currentIndex.current;
      /**
       * Default behavior is prevented (e.preventDefault()) only for the handled 
       * key combinations to allow other keyboard shortcuts to work as expected.
       */
      if (e.key === 'ArrowDown') {
        // Wraps focus back to first cue when the end of transcript is reached
        nextIndex = (currentIndex.current + 1) % cues.length;
        e.preventDefault();
      } else if (e.key === 'ArrowUp') {
        nextIndex = (currentIndex.current - 1 + cues.length) % cues.length;
        e.preventDefault();
      } else if (e.key === 'Tab' && e.shiftKey) {
        // Returns focus to parent container on (Shift + Tab) key combination press
        e.preventDefault();
        transcriptListRef.current.parentElement.focus();
        return;
      }
      if (nextIndex !== currentIndex.current) {
        cues[currentIndex.current].tabIndex = -1;
        cues[nextIndex].tabIndex = 0;
        cues[nextIndex].focus();
        // Scroll the cue into view
        autoScroll(cues[nextIndex], transcriptContainerRef);
        setCurrentIndex(nextIndex);
      }
    }
  };

  if (transcriptInfo.tError) {
    return (
      <p key="no-transcript" id="no-transcript" data-testid="no-transcript" role="listitem">
        {transcriptInfo.tError}
      </p>
    );
  } else if (!searchResults.results || searchResults.results.length === 0) {
    return (
      <Spinner />
    );
  } else {
    return (
      <div
        data-testid={`transcript_${testId}`}
        role="radiogroup"
        onKeyDown={handleKeyDown}
        ref={transcriptListRef}
        aria-label='Scrollable transcript cues'
      >
        {
          searchResults.ids.map((itemId) => (
            <TranscriptLine
              key={itemId}
              goToItem={goToItem}
              focusedMatchId={focusedMatchId}
              isActive={
                manuallyActivatedItemId === itemId
                || (
                  typeof searchResults.results[itemId].begin === 'number'
                  && searchResults.results[itemId].tag !== TRANSCRIPT_CUE_TYPES.note
                  && searchResults.results[itemId].begin <= currentTime
                  && currentTime <= searchResults.results[itemId].end
                )
              }
              item={searchResults.results[itemId]}
              isFirstItem={firstItemId === itemId}
              autoScrollEnabled={autoScrollEnabled}
              setFocusedMatchId={setFocusedMatchId}
              showNotes={showNotes}
              transcriptContainerRef={transcriptContainerRef}
              focusedMatchIndex={focusedMatchIndex}
            />
          ))
        }
      </div>
    );
  }
});

/**
 * Parse and display transcript content for the current Canvas.
 * @param {Object} props
 * @param {String} props.playerID
 * @param {String} props.manifestUrl
 * @param {Boolean} props.showNotes
 * @param {Object} props.showNotes
 * @param {Object} props.search
 * @param {Array} props.transcripts
 */
const Transcript = ({ playerID, manifestUrl, showNotes = false, search = {}, transcripts = [] }) => {
  const [currentTime, _setCurrentTime] = useState(-1);
  const setCurrentTime = useMemo(() => throttle(_setCurrentTime, 50), []);

  // Read and parse transcript(s) as state changes
  const {
    canvasIndexRef,
    canvasTranscripts,
    isEmpty,
    isLoading,
    NO_SUPPORT_MSG,
    playerRef,
    selectedTranscript,
    selectTranscript,
    transcript,
    transcriptInfo
  } = useTranscripts({ manifestUrl, playerID, setCurrentTime, transcripts });

  /* 
    Enable search only for timed text as it is only working for these transcripts
    TODO:: remove 'isSearchable' if/when search is supported for other formats
   */
  const { initialSearchQuery, ...searchOpts } = useSearchOpts({
    ...search,
    isSearchable: transcriptInfo.tType === TRANSCRIPT_TYPES.timedText
      || transcriptInfo.tType === TRANSCRIPT_TYPES.docx
      || transcriptInfo.tType === TRANSCRIPT_TYPES.plainText,
    showMarkers: transcriptInfo.tType === TRANSCRIPT_TYPES.timedText
  });
  const [searchQuery, setSearchQuery] = useState(initialSearchQuery);

  const searchResults =
    useFilteredTranscripts({
      ...searchOpts,
      query: searchQuery,
      transcripts: transcript,
      canvasIndex: canvasIndexRef.current,
      selectedTranscript: selectedTranscript,
      showNotes: showNotes,
    });

  const {
    focusedMatchId,
    setFocusedMatchId,
    focusedMatchIndex,
    setFocusedMatchIndex
  } = useFocusedMatch({ searchResults });

  const tanscriptHitCounts = useSearchCounts({ searchResults, canvasTranscripts, searchQuery });

  const [_autoScrollEnabled, _setAutoScrollEnabled] = useState(true);
  const autoScrollEnabledRef = useRef(_autoScrollEnabled);
  const setAutoScrollEnabled = (a) => {
    autoScrollEnabledRef.current = a;
    _setAutoScrollEnabled(a); // force re-render
  };

  const transcriptContainerRef = useRef();

  const seekPlayer = useCallback((time) => {
    setCurrentTime(time); // so selecting an item works in tests
    if (playerRef.current) playerRef.current.currentTime(time);
  }, []);

  if (!isLoading) {
    return (
      <div
        className="ramp--transcript_nav"
        data-testid="transcript_nav"
        key={transcriptInfo.title}
      >
        {!isEmpty && (
          <TranscriptMenu
            showSearch={searchOpts.enabled}
            selectTranscript={selectTranscript}
            transcriptData={tanscriptHitCounts}
            transcriptInfo={transcriptInfo}
            noTranscript={transcriptInfo.tError?.length > 0 && transcriptInfo.tError != NO_SUPPORT_MSG}
            setAutoScrollEnabled={setAutoScrollEnabled}
            setFocusedMatchIndex={setFocusedMatchIndex}
            focusedMatchIndex={focusedMatchIndex}
            autoScrollEnabled={autoScrollEnabledRef.current}
            searchResults={searchResults}
            searchQuery={searchQuery}
            setSearchQuery={setSearchQuery}
          />
        )}
        <div
          className={cx('transcript_content', transcript ? '' : 'static')}
          data-testid={`transcript_content_${transcriptInfo.tType}`}
          aria-label="Attached Transcript content"
          ref={transcriptContainerRef}
          tabIndex={-1}
        >
          <TranscriptList
            currentTime={currentTime}
            seekPlayer={seekPlayer}
            searchResults={searchResults}
            focusedMatchId={focusedMatchId}
            transcriptInfo={transcriptInfo}
            setFocusedMatchId={setFocusedMatchId}
            autoScrollEnabled={autoScrollEnabledRef.current && searchQuery === null}
            showNotes={showNotes}
            transcriptContainerRef={transcriptContainerRef}
            focusedMatchIndex={focusedMatchIndex}
          />
        </div>
      </div>
    );
  } else {
    return (
      <Spinner />
    );
  }
};

Transcript.propTypes = {
  /** `id` attribute of the media player in the DOM */
  playerID: PropTypes.string.isRequired,
  /** URL of the manifest */
  manifestUrl: PropTypes.string,
  showSearch: PropTypes.bool,
  showNotes: PropTypes.bool,
  search: PropTypes.oneOf([PropTypes.bool, PropTypes.shape({
    initialSearchQuery: PropTypes.string,
    showMarkers: PropTypes.bool,
    matcherFactory: PropTypes.func,
    sorter: PropTypes.func,
    matchesOnly: PropTypes.bool
  })]),
  /** A list of transcripts for respective canvases in the manifest */
  transcripts: PropTypes.arrayOf(
    PropTypes.shape({
      /** Index of the canvas in manifest, starts with zero */
      canvasId: PropTypes.number.isRequired,
      /** List of title and URI key value pairs for each individual transcript resource */
      items: PropTypes.arrayOf(
        PropTypes.shape({
          title: PropTypes.string,
          url: PropTypes.string,
        })
      ),
    })
  ),
};

export default Transcript;<|MERGE_RESOLUTION|>--- conflicted
+++ resolved
@@ -129,11 +129,7 @@
    * @returns 
    */
   const handleKeyDown = (e) => {
-<<<<<<< HEAD
-    if (e.key === 'Enter' || e.key === ' ') {
-=======
     if (e.keyCode == 13 || e.keyCode == 32) {
->>>>>>> efbc0bb3
       onClick(e);
     } else {
       return;
