--- conflicted
+++ resolved
@@ -18,14 +18,9 @@
 /**
  *
  * @param {String} param0 ID of the HTML element for the player on page
-<<<<<<< HEAD
  * @param {String} param1 manifest URL to read transcripts from
  * @param {Object} param2 transcripts resource
  * @returns 
-=======
- * @param {Object} param1 transcripts resource
- * @returns
->>>>>>> ef986a06
  */
 const Transcript = ({ playerID, manifestUrl, transcripts = [] }) => {
   const [transcriptsList, setTranscriptsList] = React.useState([]);
