import React from 'react';

const ManifestStateContext = React.createContext();
const ManifestDispatchContext = React.createContext();

/**
 * Definition of all state variables in this Context
 */
const defaultState = {
  manifest: null,
  canvasIndex: 0, // index for active canvas
  currentNavItem: null,
  canvasDuration: 0,
  canvasIsEmpty: false,
  targets: [],
  hasMultiItems: false, // multiple resources in a single canvas
  srcIndex: 0, // index for multiple resources in a single canvas
  startTime: 0,
  autoAdvance: false,
  playlist: {
    markers: [],
    isEditing: false,
    isPlaylist: false,
    hasAnnotationService: false,
    annotationServiceId: '',
  }
};

function manifestReducer(state = defaultState, action) {
  switch (action.type) {
    case 'updateManifest': {
      return {
        ...state,
        manifest: { ...action.manifest },
      };
    }
    case 'switchCanvas': {
      return {
        ...state,
        canvasIndex: action.canvasIndex,
      };
    }
    case 'switchItem': {
      return {
        ...state,
        currentNavItem: action.item,
      };
    }
    case 'canvasDuration': {
      return {
        ...state,
        canvasDuration: action.canvasDuration,
      };
    }
    case 'canvasTargets': {
      return {
        ...state,
        targets: action.canvasTargets,
      };
    }
    case 'hasMultipleItems': {
      return {
        ...state,
        hasMultiItems: action.isMultiSource,
      };
    }
    case 'setSrcIndex': {
      return {
        ...state,
        srcIndex: action.srcIndex,
      };
    }
    case 'setItemStartTime': {
      return {
        ...state,
        startTime: action.startTime,
      };
    }
    case 'setAutoAdvance': {
      return {
        ...state,
        autoAdvance: action.autoAdvance,
      };
    }
    case 'setPlaylistMarkers': {
      return {
        ...state,
        playlist: {
          ...state.playlist,
          markers: action.markers,
        }
      };
    }
    case 'setIsEditing': {
      return {
        ...state,
        playlist: {
          ...state.playlist,
          isEditing: action.isEditing,
        }
      };
    }
    case 'setIsPlaylist': {
      return {
        ...state,
        playlist: {
          ...state.playlist,
          isPlaylist: action.isPlaylist,
        }
      };
    }
<<<<<<< HEAD
    case 'setAnnotationService': {
      return {
        ...state,
        playlist: {
          ...state.playlist,
          annotationServiceId: action.annotationService,
          hasAnnotationService: action.annotationService ? true : false,
        }
=======
    case 'setCanvasIsEmpty': {
      return {
        ...state,
        canvasIsEmpty: action.isEmpty,
>>>>>>> d89ae430
      };
    }
    default: {
      throw new Error(`Unhandled action type: ${action.type}`);
    }
  }
}

function ManifestProvider({ initialState = defaultState, children }) {
  const [state, dispatch] = React.useReducer(manifestReducer, initialState);
  return (
    <ManifestStateContext.Provider value={state}>
      <ManifestDispatchContext.Provider value={dispatch}>
        {children}
      </ManifestDispatchContext.Provider>
    </ManifestStateContext.Provider>
  );
}

function useManifestState() {
  const context = React.useContext(ManifestStateContext);
  if (context === undefined) {
    throw new Error('useManifestState must be used within a ManifestProvider');
  }
  return context;
}

function useManifestDispatch() {
  const context = React.useContext(ManifestDispatchContext);
  if (context === undefined) {
    throw new Error(
      'useManifestDispatch must be used within a ManifestProvider'
    );
  }
  return context;
}

export { ManifestProvider, useManifestDispatch, useManifestState };<|MERGE_RESOLUTION|>--- conflicted
+++ resolved
@@ -109,7 +109,6 @@
         }
       };
     }
-<<<<<<< HEAD
     case 'setAnnotationService': {
       return {
         ...state,
@@ -118,12 +117,10 @@
           annotationServiceId: action.annotationService,
           hasAnnotationService: action.annotationService ? true : false,
         }
-=======
     case 'setCanvasIsEmpty': {
       return {
         ...state,
         canvasIsEmpty: action.isEmpty,
->>>>>>> d89ae430
       };
     }
     default: {
